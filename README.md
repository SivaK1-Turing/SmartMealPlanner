# Smart Meal Planner

A command-line Python application that helps users import, organize, and schedule recipes into weekly meal plans. It offers ingredient-based search, nutritional analysis, shopping list export, and automated email reminders.

## Features

The Smart Meal Planner is built with a modular design of eight incremental features:

1. **Scaffolding & CLI Setup** ✅ (Implemented)
2. **Database & ORM Integration** ✅ (Implemented)
3. **Recipe Import & Management** ✅ (Implemented)
4. **Ingredient Search & Filtering** (Coming soon)
5. **Meal Scheduling & Calendar** (Coming soon)
6. **Nutritional Analysis** (Coming soon)
7. **Shopping List Export** (Coming soon)
8. **Email Notifications & Packaging** (Coming soon)

## Installation

### Prerequisites

- Python 3.8 or higher
- Poetry (recommended) or pip

### Using Poetry (Recommended)

1. Clone the repository:
```bash
git clone <repository-url>
cd SmartMealPlanner
```

2. Install dependencies:
```bash
poetry install
```

3. Activate the virtual environment:
```bash
poetry shell
```

### Using pip

1. Clone the repository:
```bash
git clone <repository-url>
cd SmartMealPlanner
```

2. Create a virtual environment:
```bash
python -m venv venv
source venv/bin/activate  # On Windows: venv\Scripts\activate
```

3. Install dependencies:
```bash
pip install -r requirements.txt
```

4. Install the package in development mode:
```bash
pip install -e .
```

## Usage

### Basic Commands

After installation, you can use the `mealplanner` command:

```bash
# Show help
mealplanner --help

# Show version
mealplanner --version

# Test the CLI setup
mealplanner hello

# Enable debug logging
mealplanner --debug hello

# Use custom configuration file
mealplanner --config custom.env hello
```

### Running Tests

Run all tests:
```bash
# Using Poetry
poetry run pytest

# Using pip
pytest
```

Run tests with coverage:
```bash
# Using Poetry
poetry run pytest --cov=src/mealplanner --cov-report=term-missing

# Using pip
pytest --cov=src/mealplanner --cov-report=term-missing
```

Run specific test files:
```bash
pytest tests/test_cli.py
pytest tests/test_config.py
pytest tests/test_health.py
pytest tests/test_plugin_loader.py
```

## Feature 1: Scaffolding & CLI Setup

<<<<<<< HEAD
### Implemented Components

- ✅ Poetry project setup with pyproject.toml
- ✅ Typer-based CLI with mealplanner group
- ✅ python-dotenv integration for environment variables
- ✅ Global --version flag reading from pyproject.toml
- ✅ JSON-formatted logging with --debug flag
- ✅ Graceful handling of unknown commands
- ✅ Dynamic plugin loading from plugins/ directory
- ✅ Global --config flag for alternate config files
- ✅ Pre-run health checks for directories and environment
- ✅ Comprehensive pytest unit tests with 90%+ coverage

### Testing Features 1, 2 & 3
=======
### Testing Features 1 & 2
>>>>>>> abe5ad9c

Test the CLI, database, and recipe functionality:

```bash
# Basic functionality
mealplanner --help
mealplanner --version
mealplanner hello

# Database commands (Feature 2)
mealplanner init-db
mealplanner db-info
mealplanner init-db --force  # Recreate database

# Recipe import commands (Feature 3)
mealplanner import-recipes sample_recipes.json
mealplanner import-csv sample_recipes.csv
mealplanner import-url https://api.example.com/recipes.json

# Recipe management commands (Feature 3)
mealplanner list-recipes
mealplanner list-recipes --cuisine Italian
mealplanner list-recipes --search "pasta"
mealplanner list-recipes --detailed
mealplanner update-recipe 1
mealplanner delete-recipe 1

# Debug mode
mealplanner --debug hello

# Health checks (will create missing directories and check database)
mealplanner hello

# Plugin system (create a test plugin first)
echo 'def cmd_test(): return "Plugin works!"' > plugins/test_plugin.py
mealplanner hello  # Plugins are loaded automatically

# Test configuration files
echo "DATABASE_URL=sqlite:///custom.db" > test.env
mealplanner --config test.env db-info

# Test error handling
mealplanner --config nonexistent.env hello  # Should show error
```

Run the test suite:

```bash
# Run all tests (174 tests total)
pytest tests/ -v

# Run with coverage (79.24% coverage achieved)
pytest tests/ --cov=src/mealplanner --cov-report=term-missing

# Test specific components
pytest tests/test_cli.py -v               # 23 tests - CLI functionality
pytest tests/test_config.py -v            # 22 tests - Configuration management
pytest tests/test_database.py -v          # 24 tests - Database functionality
pytest tests/test_health.py -v            # 23 tests - Health checks
pytest tests/test_models.py -v            # 18 tests - ORM models
pytest tests/test_plugin_loader.py -v     # 21 tests - Plugin system
pytest tests/test_recipe_import.py -v     # 22 tests - Recipe import functionality
pytest tests/test_recipe_management.py -v # 21 tests - Recipe management

# Run tests with detailed output
pytest tests/ -v --tb=long

# Run specific test methods
pytest tests/test_cli.py::TestCLIBasics::test_help_output -v
<<<<<<< HEAD
```

### Test Results Summary

✅ **All 174 tests passing**
✅ **79.24% test coverage** (comprehensive testing)
✅ **Features 1, 2 & 3 fully implemented**
✅ **Comprehensive error handling**
✅ **JSON logging with debug support**
✅ **Plugin system working**
✅ **Health checks functional**
✅ **Database integration complete**
✅ **ORM models with relationships**
✅ **Alembic migrations configured**
✅ **Recipe import from JSON, CSV, and URLs**
✅ **Recipe management with filtering and search**
✅ **Data validation and deduplication**

## License

This project is licensed under the MIT License.

## Contributing

Contributions are welcome! Please ensure:

1. All tests pass
2. Code coverage remains above 90%
3. New features include comprehensive tests
4. Documentation is updated accordingly
=======
```
>>>>>>> abe5ad9c
<|MERGE_RESOLUTION|>--- conflicted
+++ resolved
@@ -117,24 +117,7 @@
 
 ## Feature 1: Scaffolding & CLI Setup
 
-<<<<<<< HEAD
-### Implemented Components
-
-- ✅ Poetry project setup with pyproject.toml
-- ✅ Typer-based CLI with mealplanner group
-- ✅ python-dotenv integration for environment variables
-- ✅ Global --version flag reading from pyproject.toml
-- ✅ JSON-formatted logging with --debug flag
-- ✅ Graceful handling of unknown commands
-- ✅ Dynamic plugin loading from plugins/ directory
-- ✅ Global --config flag for alternate config files
-- ✅ Pre-run health checks for directories and environment
-- ✅ Comprehensive pytest unit tests with 90%+ coverage
-
 ### Testing Features 1, 2 & 3
-=======
-### Testing Features 1 & 2
->>>>>>> abe5ad9c
 
 Test the CLI, database, and recipe functionality:
 
@@ -204,7 +187,6 @@
 
 # Run specific test methods
 pytest tests/test_cli.py::TestCLIBasics::test_help_output -v
-<<<<<<< HEAD
 ```
 
 ### Test Results Summary
@@ -234,7 +216,4 @@
 1. All tests pass
 2. Code coverage remains above 90%
 3. New features include comprehensive tests
-4. Documentation is updated accordingly
-=======
-```
->>>>>>> abe5ad9c
+4. Documentation is updated accordingly